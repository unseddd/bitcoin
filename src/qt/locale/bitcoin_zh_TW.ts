--- conflicted
+++ resolved
@@ -55,6 +55,11 @@
         <translation>產生新位址</translation>
     </message>
     <message>
+        <location filename="../forms/addressbookpage.ui" line="99"/>
+        <source>Sign &amp;Message</source>
+        <translation>訊息簽署</translation>
+    </message>
+    <message>
         <location filename="../forms/addressbookpage.ui" line="113"/>
         <source>&amp;Delete</source>
         <translation>刪除</translation>
@@ -80,46 +85,19 @@
         <translation>顯示 &amp;QR 條碼</translation>
     </message>
     <message>
-<<<<<<< HEAD
         <location filename="../forms/addressbookpage.ui" line="110"/>
         <source>Delete the currently selected address from the list. Only sending addresses can be deleted.</source>
         <translation>從列表中刪除目前選取的位址. 只能夠刪除付款位址.</translation>
     </message>
     <message>
-        <location filename="../forms/addressbookpage.ui" line="99"/>
-        <source>&amp;Sign Message</source>
-        <translation>簽署訊息</translation>
-=======
-        <location filename="../addressbookpage.cpp" line="292"/>
-        <source>Error exporting</source>
-        <translation>資料匯出有誤</translation>
-    </message>
-    <message>
-        <location filename="../forms/addressbookpage.ui" line="113"/>
-        <source>&amp;Delete</source>
-        <translation>刪除</translation>
->>>>>>> 38297ba9
-    </message>
-    <message>
         <location filename="../forms/addressbookpage.ui" line="96"/>
         <source>Sign a message to prove you own this address</source>
         <translation>簽署一則訊息來證明你擁有這個位址</translation>
     </message>
     <message>
-<<<<<<< HEAD
         <location filename="../addressbookpage.cpp" line="299"/>
         <source>Error exporting</source>
         <translation>資料匯出有誤</translation>
-=======
-        <location filename="../forms/addressbookpage.ui" line="99"/>
-        <source>Sign &amp;Message</source>
-        <translation>訊息簽署</translation>
-    </message>
-    <message>
-        <location filename="../forms/addressbookpage.ui" line="110"/>
-        <source>Delete the currently selected address from the list. Only sending addresses can be deleted.</source>
-        <translation>從列表中刪除目前選取的位址. 只能夠刪除付款位址.</translation>
->>>>>>> 38297ba9
     </message>
     <message>
         <location filename="../addressbookpage.cpp" line="65"/>
@@ -188,7 +166,7 @@
         <translation>輸入密碼</translation>
     </message>
     <message>
-        <location filename="../askpassphrasedialog.cpp" line="136"/>
+        <location filename="../askpassphrasedialog.cpp" line="145"/>
         <source>Wallet unlock failed</source>
         <translation>錢包解鎖失敗</translation>
     </message>
@@ -208,20 +186,6 @@
         <translation>錢包加密</translation>
     </message>
     <message>
-<<<<<<< HEAD
-=======
-        <location filename="../askpassphrasedialog.cpp" line="51"/>
-        <source>Decrypt wallet</source>
-        <translation>錢包解密</translation>
-    </message>
-    <message>
-        <location filename="../askpassphrasedialog.cpp" line="134"/>
-        <location filename="../askpassphrasedialog.cpp" line="182"/>
-        <source>The supplied passphrases do not match.</source>
-        <translation>提供的密碼不符.</translation>
-    </message>
-    <message>
->>>>>>> 38297ba9
         <location filename="../askpassphrasedialog.cpp" line="43"/>
         <source>Unlock wallet</source>
         <translation>錢包解鎖</translation>
@@ -238,26 +202,7 @@
         <translation>錢包已加密</translation>
     </message>
     <message>
-<<<<<<< HEAD
-        <location filename="../askpassphrasedialog.cpp" line="112"/>
-=======
-        <location filename="../askpassphrasedialog.cpp" line="127"/>
-        <source>Wallet encryption failed due to an internal error. Your wallet was not encrypted.</source>
-        <translation>錢包加密因程式內部有誤而失敗. 你的錢包還是沒有加密.</translation>
-    </message>
-    <message>
-        <location filename="../askpassphrasedialog.cpp" line="34"/>
-        <source>Enter the new passphrase to the wallet.&lt;br/&gt;Please use a passphrase of &lt;b&gt;10 or more random characters&lt;/b&gt;, or &lt;b&gt;eight or more words&lt;/b&gt;.</source>
-        <translation>輸入錢包的新密碼.&lt;br/&gt;請用&lt;b&gt;10個以上的字元&lt;/b&gt;, 或是&lt;b&gt;8個以上的字詞&lt;/b&gt;.</translation>
-    </message>
-    <message>
-        <location filename="../askpassphrasedialog.cpp" line="156"/>
-        <source>Wallet decryption failed</source>
-        <translation>錢包解密失敗</translation>
-    </message>
-    <message>
         <location filename="../askpassphrasedialog.cpp" line="113"/>
->>>>>>> 38297ba9
         <source>Bitcoin will close now to finish the encryption process. Remember that encrypting your wallet cannot fully protect your bitcoins from being stolen by malware infecting your computer.</source>
         <translation>位元幣現在要關閉以完成加密程序. 請記住, 加密錢包無法完全防止入侵電腦的惡意程式偷取你的位元幣.</translation>
     </message>
@@ -300,21 +245,15 @@
         <translation>錢包加密失敗</translation>
     </message>
     <message>
-<<<<<<< HEAD
-        <location filename="../askpassphrasedialog.cpp" line="118"/>
+        <location filename="../askpassphrasedialog.cpp" line="127"/>
         <source>Wallet encryption failed due to an internal error. Your wallet was not encrypted.</source>
         <translation>錢包加密因程式內部有誤而失敗. 你的錢包還是沒有加密.</translation>
     </message>
     <message>
-        <location filename="../askpassphrasedialog.cpp" line="125"/>
-        <location filename="../askpassphrasedialog.cpp" line="173"/>
+        <location filename="../askpassphrasedialog.cpp" line="134"/>
+        <location filename="../askpassphrasedialog.cpp" line="182"/>
         <source>The supplied passphrases do not match.</source>
         <translation>提供的密碼不符.</translation>
-=======
-        <location filename="../askpassphrasedialog.cpp" line="145"/>
-        <source>Wallet unlock failed</source>
-        <translation>錢包解鎖失敗</translation>
->>>>>>> 38297ba9
     </message>
     <message>
         <location filename="../askpassphrasedialog.cpp" line="146"/>
@@ -352,7 +291,7 @@
         <translation>這個動作需要用你的錢包密碼來解密</translation>
     </message>
     <message>
-        <location filename="../askpassphrasedialog.cpp" line="147"/>
+        <location filename="../askpassphrasedialog.cpp" line="156"/>
         <source>Wallet decryption failed</source>
         <translation>錢包解密失敗</translation>
     </message>
@@ -1110,11 +1049,6 @@
         <translation>餘額:</translation>
     </message>
     <message>
-        <location filename="../forms/sendcoinsdialog.ui" line="147"/>
-        <source>S&amp;end</source>
-        <translation>付出</translation>
-    </message>
-    <message>
         <location filename="../forms/sendcoinsdialog.ui" line="144"/>
         <source>Confirm the send action</source>
         <translation>確認付款動作</translation>
@@ -1197,6 +1131,11 @@
         <translation>123.456 BTC</translation>
     </message>
     <message>
+        <location filename="../forms/sendcoinsdialog.ui" line="147"/>
+        <source>S&amp;end</source>
+        <translation>付出</translation>
+    </message>
+    <message>
         <location filename="../forms/sendcoinsdialog.ui" line="64"/>
         <source>Send to multiple recipients at once</source>
         <translation>一次付給多個人</translation>
@@ -1309,15 +1248,9 @@
         <translation>, 已公告至 %1 個節點</translation>
     </message>
     <message>
-<<<<<<< HEAD
         <location filename="../transactiondesc.cpp" line="59"/>
         <source>, broadcast through %1 nodes</source>
         <translation>, 已公告至 %1 個節點</translation>
-=======
-        <location filename="../transactiondesc.cpp" line="89"/>
-        <source>unknown</source>
-        <translation>未知</translation>
->>>>>>> 38297ba9
     </message>
     <message>
         <location filename="../transactiondesc.cpp" line="63"/>
@@ -1330,114 +1263,64 @@
         <translation>&lt;b&gt;來源:&lt;/b&gt; 生產所得&lt;br&gt;</translation>
     </message>
     <message>
-<<<<<<< HEAD
-        <location filename="../transactiondesc.cpp" line="76"/>
-        <location filename="../transactiondesc.cpp" line="93"/>
-=======
-        <location filename="../transactiondesc.cpp" line="72"/>
-        <location filename="../transactiondesc.cpp" line="89"/>
->>>>>>> 38297ba9
+        <location filename="../transactiondesc.cpp" line="75"/>
+        <location filename="../transactiondesc.cpp" line="92"/>
         <source>&lt;b&gt;From:&lt;/b&gt; </source>
         <translation>&lt;b&gt;來自:&lt;/b&gt; </translation>
     </message>
     <message>
-<<<<<<< HEAD
-        <location filename="../transactiondesc.cpp" line="94"/>
-        <location filename="../transactiondesc.cpp" line="117"/>
-        <location filename="../transactiondesc.cpp" line="176"/>
-=======
-        <location filename="../transactiondesc.cpp" line="90"/>
-        <location filename="../transactiondesc.cpp" line="113"/>
-        <location filename="../transactiondesc.cpp" line="172"/>
->>>>>>> 38297ba9
+        <location filename="../transactiondesc.cpp" line="93"/>
+        <location filename="../transactiondesc.cpp" line="116"/>
+        <location filename="../transactiondesc.cpp" line="175"/>
         <source>&lt;b&gt;To:&lt;/b&gt; </source>
         <translation>&lt;b&gt;目的:&lt;/b&gt; </translation>
     </message>
     <message>
-<<<<<<< HEAD
-        <location filename="../transactiondesc.cpp" line="97"/>
-=======
-        <location filename="../transactiondesc.cpp" line="95"/>
+        <location filename="../transactiondesc.cpp" line="96"/>
+        <source> (yours, label: </source>
+        <translation> (你的, 標記為: </translation>
+    </message>
+    <message>
+        <location filename="../transactiondesc.cpp" line="98"/>
         <source> (yours)</source>
         <translation> (你的)</translation>
     </message>
     <message>
-        <location filename="../transactiondesc.cpp" line="93"/>
->>>>>>> 38297ba9
-        <source> (yours, label: </source>
-        <translation> (你的, 標記為: </translation>
-    </message>
-    <message>
-        <location filename="../transactiondesc.cpp" line="99"/>
-        <source> (yours)</source>
-        <translation> (你的)</translation>
-    </message>
-    <message>
-<<<<<<< HEAD
-        <location filename="../transactiondesc.cpp" line="134"/>
-        <location filename="../transactiondesc.cpp" line="148"/>
-        <location filename="../transactiondesc.cpp" line="193"/>
-        <location filename="../transactiondesc.cpp" line="210"/>
-=======
-        <location filename="../transactiondesc.cpp" line="130"/>
-        <location filename="../transactiondesc.cpp" line="144"/>
-        <location filename="../transactiondesc.cpp" line="189"/>
-        <location filename="../transactiondesc.cpp" line="206"/>
->>>>>>> 38297ba9
+        <location filename="../transactiondesc.cpp" line="133"/>
+        <location filename="../transactiondesc.cpp" line="147"/>
+        <location filename="../transactiondesc.cpp" line="192"/>
+        <location filename="../transactiondesc.cpp" line="209"/>
         <source>&lt;b&gt;Credit:&lt;/b&gt; </source>
         <translation>&lt;b&gt;入帳:&lt;/b&gt; </translation>
     </message>
     <message>
-<<<<<<< HEAD
-        <location filename="../transactiondesc.cpp" line="136"/>
-=======
-        <location filename="../transactiondesc.cpp" line="132"/>
->>>>>>> 38297ba9
+        <location filename="../transactiondesc.cpp" line="135"/>
         <source>(%1 matures in %2 more blocks)</source>
         <translation>(%1 將在 %2 個區塊產出後熟成)</translation>
     </message>
     <message>
-<<<<<<< HEAD
-        <location filename="../transactiondesc.cpp" line="140"/>
-=======
-        <location filename="../transactiondesc.cpp" line="136"/>
->>>>>>> 38297ba9
+        <location filename="../transactiondesc.cpp" line="139"/>
         <source>(not accepted)</source>
         <translation>(不被接受)</translation>
     </message>
     <message>
-<<<<<<< HEAD
-        <location filename="../transactiondesc.cpp" line="184"/>
-        <location filename="../transactiondesc.cpp" line="192"/>
-        <location filename="../transactiondesc.cpp" line="207"/>
-=======
-        <location filename="../transactiondesc.cpp" line="180"/>
-        <location filename="../transactiondesc.cpp" line="188"/>
-        <location filename="../transactiondesc.cpp" line="203"/>
->>>>>>> 38297ba9
+        <location filename="../transactiondesc.cpp" line="183"/>
+        <location filename="../transactiondesc.cpp" line="191"/>
+        <location filename="../transactiondesc.cpp" line="206"/>
         <source>&lt;b&gt;Debit:&lt;/b&gt; </source>
         <translation>&lt;b&gt;出帳:&lt;/b&gt; </translation>
     </message>
     <message>
-<<<<<<< HEAD
-        <location filename="../transactiondesc.cpp" line="198"/>
-=======
-        <location filename="../transactiondesc.cpp" line="194"/>
->>>>>>> 38297ba9
+        <location filename="../transactiondesc.cpp" line="197"/>
         <source>&lt;b&gt;Transaction fee:&lt;/b&gt; </source>
         <translation>&lt;b&gt;交易手續費:&lt;/b&gt; </translation>
     </message>
     <message>
-<<<<<<< HEAD
-        <location filename="../transactiondesc.cpp" line="214"/>
-=======
-        <location filename="../transactiondesc.cpp" line="210"/>
->>>>>>> 38297ba9
+        <location filename="../transactiondesc.cpp" line="213"/>
         <source>&lt;b&gt;Net amount:&lt;/b&gt; </source>
         <translation>&lt;b&gt;淨額:&lt;/b&gt; </translation>
     </message>
     <message>
-<<<<<<< HEAD
         <location filename="../transactiondesc.cpp" line="22"/>
         <source>Open until %1</source>
         <translation>在 %1 前未定</translation>
@@ -1448,42 +1331,27 @@
         <translation>經確認 %1 次</translation>
     </message>
     <message>
-        <location filename="../transactiondesc.cpp" line="93"/>
+        <location filename="../transactiondesc.cpp" line="92"/>
         <source>unknown</source>
         <translation>未知</translation>
     </message>
     <message>
-        <location filename="../transactiondesc.cpp" line="220"/>
-=======
-        <location filename="../transactiondesc.cpp" line="216"/>
->>>>>>> 38297ba9
+        <location filename="../transactiondesc.cpp" line="219"/>
         <source>Message:</source>
         <translation>訊息:</translation>
     </message>
     <message>
-<<<<<<< HEAD
-        <location filename="../transactiondesc.cpp" line="222"/>
-=======
-        <location filename="../transactiondesc.cpp" line="218"/>
->>>>>>> 38297ba9
+        <location filename="../transactiondesc.cpp" line="221"/>
         <source>Comment:</source>
         <translation>附註:</translation>
     </message>
     <message>
-<<<<<<< HEAD
-        <location filename="../transactiondesc.cpp" line="224"/>
-=======
-        <location filename="../transactiondesc.cpp" line="220"/>
->>>>>>> 38297ba9
+        <location filename="../transactiondesc.cpp" line="223"/>
         <source>Transaction ID:</source>
         <translation>交易識別碼:</translation>
     </message>
     <message>
-<<<<<<< HEAD
-        <location filename="../transactiondesc.cpp" line="227"/>
-=======
-        <location filename="../transactiondesc.cpp" line="223"/>
->>>>>>> 38297ba9
+        <location filename="../transactiondesc.cpp" line="226"/>
         <source>Generated coins must wait 120 blocks before they can be spent.  When you generated this block, it was broadcast to the network to be added to the block chain.  If it fails to get into the chain, it will change to &quot;not accepted&quot; and not be spendable.  This may occasionally happen if another node generates a block within a few seconds of yours.</source>
         <translation>生產出來的錢要再等 120 個區塊產出之後, 才能夠花用. 當你產出區塊時, 它會被公布到網路上, 以被串連至區塊鎖鏈. 如果串連失敗了, 它的狀態就會變成&quot;不被接受&quot;, 且不能被花用. 當你產出區塊的幾秒鐘內, 其他節點也產出了區塊的話, 有時候就會發生這種情形.</translation>
     </message>
